import base64
import copy
import json
import mock

try:
    from StringIO import StringIO
except ImportError:
    from io import StringIO
import unittest

import rollbar
from rollbar.lib import python_major_version, string_types

from rollbar.test import BaseTest

try:
    eval("""
        def _anonymous_tuple_func(x, (a, b), y):
            ret = x + a + b + y
            breakme()
            return ret
    """)
except SyntaxError:
    _anonymous_tuple_func = None


_test_access_token = 'aaaabbbbccccddddeeeeffff00001111'
_default_settings = copy.deepcopy(rollbar.SETTINGS)


class RollbarTest(BaseTest):
    def setUp(self):
        rollbar._initialized = False
        rollbar.SETTINGS = copy.deepcopy(_default_settings)
        rollbar.init(_test_access_token, locals={'enabled': True, 'scrub_varargs': False}, dummy_key='asdf', handler='blocking', timeout=12345)

    def test_merged_settings(self):
        expected = {'enabled': True, 'sizes': rollbar.DEFAULT_LOCALS_SIZES, 'safe_repr': True, 'whitelisted_types': [], 'scrub_varargs': False}
        self.assertDictEqual(rollbar.SETTINGS['locals'], expected)
        self.assertEqual(rollbar.SETTINGS['timeout'], 12345)
        self.assertEqual(rollbar.SETTINGS['dummy_key'], 'asdf')

    def test_default_configuration(self):
        self.assertEqual(rollbar.SETTINGS['access_token'], _test_access_token)
        self.assertEqual(rollbar.SETTINGS['environment'], 'production')

    @mock.patch('rollbar.send_payload')
    def test_disabled(self, send_payload):
        rollbar.SETTINGS['enabled'] = False

        rollbar.report_message('foo')
        try:
            raise Exception('foo')
        except:
            rollbar.report_exc_info()

        self.assertEqual(send_payload.called, False)

    def test_server_data(self):
        server_data = rollbar._build_server_data()

        self.assertIn('host', server_data)
        self.assertIn('argv', server_data)
        self.assertNotIn('branch', server_data)
        self.assertNotIn('root', server_data)

        rollbar.SETTINGS['branch'] = 'master'
        rollbar.SETTINGS['root'] = '/home/test/'

        server_data = rollbar._build_server_data()

        self.assertIn('host', server_data)
        self.assertIn('argv', server_data)
        self.assertEqual(server_data['branch'], 'master')
        self.assertEqual(server_data['root'], '/home/test/')

    def test_wsgi_request_data(self):
        request = {
            'CONTENT_LENGTH': str(len('body body body')),
            'CONTENT_TYPE': '',
            'DOCUMENT_URI': '/api/test',
            'GATEWAY_INTERFACE': 'CGI/1.1',
            'HTTP_CONNECTION': 'close',
            'HTTP_HOST': 'example.com',
            'HTTP_USER_AGENT': 'Agent',
            'PATH_INFO': '/api/test',
            'QUERY_STRING': 'format=json&param1=value1&param2=value2',
            'REMOTE_ADDR': '127.0.0.1',
            'REQUEST_METHOD': 'GET',
            'SCRIPT_NAME': '',
            'SERVER_ADDR': '127.0.0.1',
            'SERVER_NAME': 'example.com',
            'SERVER_PORT': '80',
            'SERVER_PROTOCOL': 'HTTP/1.1',
            'wsgi.input': StringIO('body body body'),
            'wsgi.multiprocess': True,
            'wsgi.multithread': False,
            'wsgi.run_once': False,
            'wsgi.url_scheme': 'http',
            'wsgi.version': (1, 0)
        }
        data = rollbar._build_wsgi_request_data(request)
        self.assertEqual(data['url'], 'http://example.com/api/test?format=json&param1=value1&param2=value2')
        self.assertEqual(data['user_ip'], '127.0.0.1')
        self.assertEqual(data['method'], 'GET')
        self.assertEqual(data['body'], 'body body body')
        self.assertDictEqual(data['GET'], {'format': 'json', 'param1': 'value1', 'param2': 'value2'})
        self.assertDictEqual(data['headers'], {'Connection': 'close', 'Host': 'example.com', 'User-Agent': 'Agent'})

    @mock.patch('rollbar.send_payload')
    def test_report_exception(self, send_payload):

        def _raise():
            try:
                raise Exception('foo')
            except:
                rollbar.report_exc_info()

        _raise()

        self.assertEqual(send_payload.called, True)

        payload = json.loads(send_payload.call_args[0][0])

        self.assertEqual(payload['access_token'], _test_access_token)
        self.assertIn('body', payload['data'])
        self.assertIn('trace', payload['data']['body'])
        self.assertIn('exception', payload['data']['body']['trace'])
        self.assertEqual(payload['data']['body']['trace']['exception']['message'], 'foo')
        self.assertEqual(payload['data']['body']['trace']['exception']['class'], 'Exception')

        self.assertNotIn('args', payload['data']['body']['trace']['frames'][-1])
        self.assertNotIn('kwargs', payload['data']['body']['trace']['frames'][-1])

    @mock.patch('rollbar.send_payload')
    def test_exception_filters(self, send_payload):

        rollbar.SETTINGS['exception_level_filters'] = [
            (OSError, 'ignored'),
            ('rollbar.ApiException', 'ignored'),
            ('bogus.DoesntExist', 'ignored'),
        ]

        def _raise_exception():
            try:
                raise Exception('foo')
            except:
                rollbar.report_exc_info()

        def _raise_os_error():
            try:
                raise OSError('bar')
            except:
                rollbar.report_exc_info()

        def _raise_api_exception():
            try:
                raise rollbar.ApiException('bar')
            except:
                rollbar.report_exc_info()

        _raise_exception()
        self.assertTrue(send_payload.called)

        _raise_os_error()
        self.assertEqual(1, send_payload.call_count)

        _raise_api_exception()
        self.assertEqual(1, send_payload.call_count)


    @mock.patch('rollbar.send_payload')
    def test_report_messsage(self, send_payload):
        rollbar.report_message('foo')

        self.assertEqual(send_payload.called, True)

        payload = json.loads(send_payload.call_args[0][0])

        self.assertEqual(payload['access_token'], _test_access_token)
        self.assertIn('body', payload['data'])
        self.assertIn('message', payload['data']['body'])
        self.assertIn('body', payload['data']['body']['message'])
        self.assertEqual(payload['data']['body']['message']['body'], 'foo')

    @mock.patch('rollbar.send_payload')
    def test_uuid(self, send_payload):
        uuid = rollbar.report_message('foo')

        payload = json.loads(send_payload.call_args[0][0])

        self.assertEqual(payload['data']['uuid'], uuid)

    @mock.patch('rollbar.send_payload')
    def test_report_exc_info_level(self, send_payload):

        try:
            raise Exception('level_error')
        except:
            rollbar.report_exc_info()

        self.assertEqual(send_payload.called, True)
        payload = json.loads(send_payload.call_args[0][0])
        self.assertEqual(payload['data']['level'], 'error')

        try:
            raise Exception('level_info')
        except:
            rollbar.report_exc_info(level='info')

        self.assertEqual(send_payload.called, True)
        payload = json.loads(send_payload.call_args[0][0])
        self.assertEqual(payload['data']['level'], 'info')

        # payload takes precendence over 'level'
        try:
            raise Exception('payload_warn')
        except:
            rollbar.report_exc_info(level='info', payload_data={'level': 'warn'})

        self.assertEqual(send_payload.called, True)
        payload = json.loads(send_payload.call_args[0][0])
        self.assertEqual(payload['data']['level'], 'warn')

    @mock.patch('rollbar.send_payload')
    def test_args_constructor(self, send_payload):

        class tmp(object):
            def __init__(self, arg1):
                self.arg1 = arg1
                foo()

        try:
            t = tmp(33)
        except:
            rollbar.report_exc_info()

        self.assertEqual(send_payload.called, True)

        payload = json.loads(send_payload.call_args[0][0])

        self.assertIn('args', payload['data']['body']['trace']['frames'][-1])
        self.assertEqual(33, payload['data']['body']['trace']['frames'][-1]['args']['arg1'])

    @mock.patch('rollbar.send_payload')
    def test_args_lambda_no_args(self, send_payload):

        _raise = lambda: foo()

        try:
            _raise()
        except:
            rollbar.report_exc_info()

        self.assertEqual(send_payload.called, True)

        payload = json.loads(send_payload.call_args[0][0])

        self.assertNotIn('args', payload['data']['body']['trace']['frames'][-1])
        self.assertNotIn('kwargs', payload['data']['body']['trace']['frames'][-1])

    @mock.patch('rollbar.send_payload')
    def test_args_lambda_with_args(self, send_payload):

        _raise = lambda arg1, arg2: foo(arg1, arg2)

        try:
            _raise('arg1-value', 'arg2-value')
        except:
            rollbar.report_exc_info()

        self.assertEqual(send_payload.called, True)

        payload = json.loads(send_payload.call_args[0][0])

        self.assertIn('args', payload['data']['body']['trace']['frames'][-1])
        self.assertNotIn('kwargs', payload['data']['body']['trace']['frames'][-1])
        self.assertEqual(2, len(payload['data']['body']['trace']['frames'][-1]['args']))
        self.assertEqual('arg1-value', payload['data']['body']['trace']['frames'][-1]['args']['arg1'])
        self.assertEqual('arg2-value', payload['data']['body']['trace']['frames'][-1]['args']['arg2'])

    @mock.patch('rollbar.send_payload')
    def test_args_lambda_with_defaults(self, send_payload):

        _raise = lambda arg1='default': foo(arg1)

        try:
            _raise(arg1='arg1-value')
        except:
            rollbar.report_exc_info()

        self.assertEqual(send_payload.called, True)

        payload = json.loads(send_payload.call_args[0][0])

        self.assertIn('args', payload['data']['body']['trace']['frames'][-1])
        self.assertNotIn('kwargs', payload['data']['body']['trace']['frames'][-1])

        # NOTE(cory): Lambdas are a bit strange. We treat default values for lambda args
        #             as positional.
        self.assertEqual(1, len(payload['data']['body']['trace']['frames'][-1]['args']))
        self.assertEqual('arg1-value', payload['data']['body']['trace']['frames'][-1]['args']['arg1'])

    @mock.patch('rollbar.send_payload')
    def test_args_lambda_with_star_args(self, send_payload):

        _raise = lambda *args: foo(arg1)

        try:
            _raise('arg1-value')
        except:
            rollbar.report_exc_info()

        self.assertEqual(send_payload.called, True)

        payload = json.loads(send_payload.call_args[0][0])

        self.assertIn('args', payload['data']['body']['trace']['frames'][-1])
        self.assertNotIn('kwargs', payload['data']['body']['trace']['frames'][-1])

        self.assertEqual(1, len(payload['data']['body']['trace']['frames'][-1]['args']))
        self.assertEqual('arg1-value', payload['data']['body']['trace']['frames'][-1]['args']['args'][0])

    @mock.patch('rollbar.send_payload')
    def test_args_lambda_with_star_args_and_args(self, send_payload):

        _raise = lambda arg1, *varargs: foo(arg1)

        try:
            _raise('arg1-value', 1, 2)
        except:
            rollbar.report_exc_info()

        self.assertEqual(send_payload.called, True)

        payload = json.loads(send_payload.call_args[0][0])

        self.assertIn('args', payload['data']['body']['trace']['frames'][-1])
        self.assertNotIn('kwargs', payload['data']['body']['trace']['frames'][-1])

        self.assertEqual(2, len(payload['data']['body']['trace']['frames'][-1]['args']))
        self.assertEqual('arg1-value', payload['data']['body']['trace']['frames'][-1]['args']['arg1'])
        self.assertEqual(1, payload['data']['body']['trace']['frames'][-1]['args']['varargs'][0])
        self.assertEqual(2, payload['data']['body']['trace']['frames'][-1]['args']['varargs'][1])

    @mock.patch('rollbar.send_payload')
    def test_args_lambda_with_kwargs(self, send_payload):

        _raise = lambda **args: foo(arg1)

        try:
            _raise(arg1='arg1-value', arg2=2)
        except:
            rollbar.report_exc_info()

        self.assertEqual(send_payload.called, True)

        payload = json.loads(send_payload.call_args[0][0])

        self.assertNotIn('args', payload['data']['body']['trace']['frames'][-1])
        self.assertIn('kwargs', payload['data']['body']['trace']['frames'][-1])

        self.assertEqual(2, len(payload['data']['body']['trace']['frames'][-1]['kwargs']))
        self.assertEqual('arg1-value', payload['data']['body']['trace']['frames'][-1]['kwargs']['arg1'])
        self.assertEqual(2, payload['data']['body']['trace']['frames'][-1]['kwargs']['arg2'])

    @mock.patch('rollbar.send_payload')
    def test_args_lambda_with_kwargs_and_args(self, send_payload):

        _raise = lambda arg1, arg2, **args: foo(arg1)

        try:
            _raise('a1', 'a2', arg3='arg3-value', arg4=2)
        except:
            rollbar.report_exc_info()

        self.assertEqual(send_payload.called, True)

        payload = json.loads(send_payload.call_args[0][0])

        self.assertIn('args', payload['data']['body']['trace']['frames'][-1])
        self.assertIn('kwargs', payload['data']['body']['trace']['frames'][-1])

        self.assertEqual(2, len(payload['data']['body']['trace']['frames'][-1]['args']))
        self.assertEqual(2, len(payload['data']['body']['trace']['frames'][-1]['kwargs']))
        self.assertEqual('a1', payload['data']['body']['trace']['frames'][-1]['args']['arg1'])
        self.assertEqual('a2', payload['data']['body']['trace']['frames'][-1]['args']['arg2'])
        self.assertEqual('arg3-value', payload['data']['body']['trace']['frames'][-1]['kwargs']['arg3'])
        self.assertEqual(2, payload['data']['body']['trace']['frames'][-1]['kwargs']['arg4'])

    @mock.patch('rollbar.send_payload')
    def test_args_lambda_with_kwargs_and_args_and_defaults(self, send_payload):

        _raise = lambda arg1, arg2, arg3='default-value', **args: foo(arg1)

        try:
            _raise('a1', 'a2', arg3='arg3-value', arg4=2)
        except:
            rollbar.report_exc_info()

        self.assertEqual(send_payload.called, True)

        payload = json.loads(send_payload.call_args[0][0])

        self.assertIn('args', payload['data']['body']['trace']['frames'][-1])
        self.assertIn('kwargs', payload['data']['body']['trace']['frames'][-1])

        # NOTE(cory): again, default values are strange for lambdas and we include them as
        #             positional args.
        self.assertEqual(3, len(payload['data']['body']['trace']['frames'][-1]['args']))
        self.assertEqual(1, len(payload['data']['body']['trace']['frames'][-1]['kwargs']))
        self.assertEqual('a1', payload['data']['body']['trace']['frames'][-1]['args']['arg1'])
        self.assertEqual('a2', payload['data']['body']['trace']['frames'][-1]['args']['arg2'])
        self.assertEqual('arg3-value', payload['data']['body']['trace']['frames'][-1]['args']['arg3'])
        self.assertEqual(2, payload['data']['body']['trace']['frames'][-1]['kwargs']['arg4'])

    @mock.patch('rollbar.send_payload')
    def test_args_generators(self, send_payload):

        def _raise(arg1):
            for i in range(2):
                if i > 0:
                    raise Exception()
                else:
                    yield i

        try:
            l = list(_raise('hello world'))
        except:
            rollbar.report_exc_info()

        self.assertEqual(send_payload.called, True)

        payload = json.loads(send_payload.call_args[0][0])

        self.assertIn('args', payload['data']['body']['trace']['frames'][-1])
        self.assertNotIn('kwargs', payload['data']['body']['trace']['frames'][-1])

        self.assertEqual(1, len(payload['data']['body']['trace']['frames'][-1]['args']))
        self.assertEqual('hello world', payload['data']['body']['trace']['frames'][-1]['args']['arg1'])

    @mock.patch('rollbar.send_payload')
    def test_anonymous_tuple_args(self, send_payload):

        # Only run this test on Python versions that support it
        if not _anonymous_tuple_func:
            return

        try:
            _anonymous_tuple_func((1, (2, 3), 4))
        except:
            rollbar.report_exc_info()

        self.assertEqual(send_payload.called, True)

        payload = json.loads(send_payload.call_args[0][0])

        self.assertIn('args', payload['data']['body']['trace']['frames'][-1])
        self.assertNotIn('kwargs', payload['data']['body']['trace']['frames'][-1])

        self.assertEqual(4, len(payload['data']['body']['trace']['frames'][-1]['args']))
        self.assertEqual(1, payload['data']['body']['trace']['frames'][-1]['args'][0])
        self.assertEqual(2, payload['data']['body']['trace']['frames'][-1]['args'][1])
        self.assertEqual(3, payload['data']['body']['trace']['frames'][-1]['args'][2])
        self.assertEqual(4, payload['data']['body']['trace']['frames'][-1]['args'][3])
        self.assertEqual(10, payload['data']['body']['trace']['frames'][-1]['locals']['ret'])

    @mock.patch('rollbar.send_payload')
    def test_scrub_args(self, send_payload):

        def sensitive_call(username, password):
            step1()

        try:
            sensitive_call('user', 'secret')
        except:
            rollbar.report_exc_info()

        self.assertEqual(send_payload.called, True)

        payload = json.loads(send_payload.call_args[0][0])
        frames = payload['data']['body']['trace']['frames']
        called_with_frame = frames[1]

        self.assertEqual('user', called_with_frame['args']['username'])
        self.assertNotEqual('secret', called_with_frame['args']['password'])
        self.assertRegex(called_with_frame['args']['password'], r'\*+')


    @mock.patch('rollbar.send_payload')
    def test_scrub_kwargs(self, send_payload):

        def _raise(password='sensitive', clear='text'):
            raise Exception()

        try:
            _raise()
        except:
            rollbar.report_exc_info()

        self.assertEqual(send_payload.called, True)

        payload = json.loads(send_payload.call_args[0][0])

        self.assertNotIn('args', payload['data']['body']['trace']['frames'][-1])
        self.assertIn('kwargs', payload['data']['body']['trace']['frames'][-1])

        self.assertEqual(2, len(payload['data']['body']['trace']['frames'][-1]['kwargs']))
        self.assertRegex(payload['data']['body']['trace']['frames'][-1]['kwargs']['password'], '\*+')
        self.assertEqual('text', payload['data']['body']['trace']['frames'][-1]['kwargs']['clear'])

    @mock.patch('rollbar.send_payload')
    def test_scrub_varargs(self, send_payload):
        prev_locals = rollbar.SETTINGS['locals']
        rollbar.SETTINGS['locals']['scrub_varargs'] = True

        def something(*v, **kw):
            raise Exception()

        try:
            something('secret', 'password', 'redacted')
        except:
            rollbar.report_exc_info()
        finally:
            rollbar.SETTINGS['locals'] = prev_locals

        self.assertEqual(send_payload.called, True)

        payload = json.loads(send_payload.call_args[0][0])

        frames = payload['data']['body']['trace']['frames']

        self.assertRegex(payload['data']['body']['trace']['frames'][-1]['args']['v'][0], '\*+')
        self.assertRegex(payload['data']['body']['trace']['frames'][-1]['args']['v'][1], '\*+')
        self.assertRegex(payload['data']['body']['trace']['frames'][-1]['args']['v'][2], '\*+')

    @mock.patch('rollbar.send_payload')
    def test_scrub_locals(self, send_payload):
        invalid_b64 = b'CuX2JKuXuLVtJ6l1s7DeeQ=='
        invalid = base64.b64decode(invalid_b64)

        def _raise():
            # Make sure that the _invalid local variable makes its
            # way into the payload even if its value cannot be serialized
            # properly.
            _invalid = invalid

            # Make sure the Password field gets scrubbed even though its
            # original value could not be serialized properly.
            Password = invalid

            password = 'sensitive'
            raise Exception((_invalid, Password, password))

        try:
            _raise()
        except:
            rollbar.report_exc_info()

        self.assertEqual(send_payload.called, True)

        payload = json.loads(send_payload.call_args[0][0])

        self.assertRegex(payload['data']['body']['trace']['frames'][-1]['locals']['password'], '\*+')
        self.assertRegex(payload['data']['body']['trace']['frames'][-1]['locals']['Password'], '\*+')
        self.assertIn('_invalid', payload['data']['body']['trace']['frames'][-1]['locals'])

        binary_type_name = 'str' if python_major_version() < 3 else 'bytes'
        undecodable_message = '<Undecodable type:(%s) base64:(%s)>' % (binary_type_name, base64.b64encode(invalid).decode('ascii'))
        self.assertEqual(undecodable_message, payload['data']['body']['trace']['frames'][-1]['locals']['_invalid'])

    @mock.patch('rollbar.send_payload')
    def test_scrub_nans(self, send_payload):
        def _raise():
            infinity = float('Inf')
            not_a_number = float('NaN')
            raise Exception()

        try:
            _raise()
        except:
            rollbar.report_exc_info()

        self.assertEqual(send_payload.called, True)

        payload = json.loads(send_payload.call_args[0][0])

        self.assertEqual('Infinity', payload['data']['body']['trace']['frames'][-1]['locals']['infinity'])
        self.assertEqual('NaN', payload['data']['body']['trace']['frames'][-1]['locals']['not_a_number'])

    @mock.patch('rollbar.send_payload')
    def test_scrub_self_referencing(self, send_payload):
        def _raise(obj):
            raise Exception()

        try:
            obj = {}
            obj['child'] = {
                'parent': obj
            }

            # NOTE(cory): We copy the dict here so that we don't produce a circular reference
            # from the _rase() args.
            _raise(dict(obj))
        except:
            rollbar.report_exc_info()

        self.assertEqual(send_payload.called, True)

        payload = json.loads(send_payload.call_args[0][0])

        self.assertTrue(
            (isinstance(payload['data']['body']['trace']['frames'][-1]['locals']['obj'], dict) and
             'child' in payload['data']['body']['trace']['frames'][-1]['locals']['obj'])

             or

            (isinstance(payload['data']['body']['trace']['frames'][-1]['locals']['obj'], string_types) and
             payload['data']['body']['trace']['frames'][-1]['locals']['obj'].startswith('<CircularReference'))
        )

    @mock.patch('rollbar.send_payload')
    def test_scrub_local_ref(self, send_payload):
        """
        NOTE(cory): This test checks to make sure that we do not scrub a local variable that is a reference
                    to a parameter that is scrubbed.
                    Ideally we would be able to scrub 'copy' as well since we know that it has the same
                    value as a field that was scrubbed.
        """
        def _raise(password='sensitive'):
            copy = password
            raise Exception()

        try:
            _raise()
        except:
            rollbar.report_exc_info()

        self.assertEqual(send_payload.called, True)

        payload = json.loads(send_payload.call_args[0][0])

        self.assertEqual('sensitive', payload['data']['body']['trace']['frames'][-1]['locals']['copy'])

    @mock.patch('rollbar.send_payload')
    def test_large_arg_val(self, send_payload):

        def _raise(large):
            raise Exception()

        try:
            large = ''.join(['#'] * 200)
            _raise(large)
        except:
            rollbar.report_exc_info()

        self.assertEqual(send_payload.called, True)

        payload = json.loads(send_payload.call_args[0][0])

        self.assertIn('args', payload['data']['body']['trace']['frames'][-1])
        self.assertNotIn('kwargs', payload['data']['body']['trace']['frames'][-1])
        self.assertEqual(1, len(payload['data']['body']['trace']['frames'][-1]['args']))

        self.assertEqual("'###############################################...################################################'",
                         payload['data']['body']['trace']['frames'][-1]['args']['large'])


    @mock.patch('rollbar.send_payload')
    def test_long_list_arg_val(self, send_payload):

        def _raise(large):
            raise Exception()

        try:
            xlarge = ['hi' for _ in range(30)]
            # NOTE(cory): We copy the list here so that the local variables from
            # this frame are not referenced directly by the frame from _raise()
            # call above. If we didn't copy this list, Rollbar would report a
            # circular reference for the args on _raise().
            _raise([str(x) for x in xlarge])
        except:
            rollbar.report_exc_info()

        self.assertEqual(send_payload.called, True)

        payload = json.loads(send_payload.call_args[0][0])

        self.assertIn('args', payload['data']['body']['trace']['frames'][-1])
        self.assertNotIn('kwargs', payload['data']['body']['trace']['frames'][-1])

        self.assertEqual(1, len(payload['data']['body']['trace']['frames'][-1]['args']))

        self.assertTrue(
            ("['hi', 'hi', 'hi', 'hi', 'hi', 'hi', 'hi', 'hi', 'hi', 'hi', ...]" ==
                payload['data']['body']['trace']['frames'][-1]['args']['large'])

            or

            ("['hi', 'hi', 'hi', 'hi', 'hi', 'hi', 'hi', 'hi', 'hi', 'hi', ...]" ==
                    payload['data']['body']['trace']['frames'][0]['locals']['xlarge']))


    @mock.patch('rollbar.send_payload')
    def test_last_frame_has_locals(self, send_payload):

        def _raise():
            some_var = 'some value'
            raise Exception()

        try:
            _raise()
        except:
            rollbar.report_exc_info()

        self.assertEqual(send_payload.called, True)

        payload = json.loads(send_payload.call_args[0][0])

        self.assertNotIn('args', payload['data']['body']['trace']['frames'][-1])
        self.assertNotIn('kwargs', payload['data']['body']['trace']['frames'][-1])

        self.assertIn('locals', payload['data']['body']['trace']['frames'][-1])
        self.assertIn('some_var', payload['data']['body']['trace']['frames'][-1]['locals'])
        self.assertEqual("some value",
                         payload['data']['body']['trace']['frames'][-1]['locals']['some_var'])


    @mock.patch('rollbar.send_payload')
    def test_all_project_frames_have_locals(self, send_payload):

        prev_root = rollbar.SETTINGS['root']
        rollbar.SETTINGS['root'] = __file__.rstrip('pyc')
        try:
            step1()
        except:
            rollbar.report_exc_info()
        finally:
            rollbar.SETTINGS['root'] = prev_root

        self.assertEqual(send_payload.called, True)

        payload = json.loads(send_payload.call_args[0][0])
        for frame in payload['data']['body']['trace']['frames']:
            self.assertIn('locals', frame)


    @mock.patch('rollbar.send_payload')
    def test_only_last_frame_has_locals(self, send_payload):

        prev_root = rollbar.SETTINGS['root']
        rollbar.SETTINGS['root'] = 'dummy'
        try:
            step1()
        except:
            rollbar.report_exc_info()
        finally:
            rollbar.SETTINGS['root'] = prev_root

        self.assertEqual(send_payload.called, True)

        payload = json.loads(send_payload.call_args[0][0])

        num_frames = len(payload['data']['body']['trace']['frames'])
        for i, frame in enumerate(payload['data']['body']['trace']['frames']):
            if i < num_frames - 1:
                self.assertNotIn('locals', frame)
            else:
                self.assertIn('locals', frame)

    @mock.patch('rollbar.send_payload')
    def test_modify_arg(self, send_payload):
        # Record locals for all frames
        prev_root = rollbar.SETTINGS['root']
        rollbar.SETTINGS['root'] = __file__.rstrip('pyc')
        try:
            called_with('original value')
        except:
            rollbar.report_exc_info()
        finally:
            rollbar.SETTINGS['root'] = prev_root

        self.assertEqual(send_payload.called, True)

        payload = json.loads(send_payload.call_args[0][0])

        frames = payload['data']['body']['trace']['frames']
        called_with_frame = frames[1]

<<<<<<< HEAD
        self.assertEqual('changed', called_with_frame['args']['arg1'])
=======
        self.assertEqual('changed', called_with_frame['args'][0])
>>>>>>> 61290db5

    @mock.patch('rollbar.send_payload')
    def test_unicode_exc_info(self, send_payload):
        message = '\u221a'

        try:
            raise Exception(message)
        except:
            rollbar.report_exc_info()

        self.assertEqual(send_payload.called, True)
        payload = json.loads(send_payload.call_args[0][0])
        self.assertEqual(payload['data']['body']['trace']['exception']['message'], message)

    @mock.patch('requests.post', side_effect=lambda *args, **kw: MockResponse({'status': 'OK'}, 200))
    def test_serialize_and_send_payload(self, post=None):
        invalid_b64 = b'CuX2JKuXuLVtJ6l1s7DeeQ=='
        invalid = base64.b64decode(invalid_b64)

        def _raise():
            # Make sure that the _invalid local variable makes its
            # way into the payload even if its value cannot be serialized
            # properly.
            _invalid = invalid

            # Make sure the Password field gets scrubbed even though its
            # original value could not be serialized properly.
            Password = invalid

            password = 'sensitive'
            raise Exception('bug bug')

        try:
            _raise()
        except:
            rollbar.report_exc_info()

        self.assertEqual(post.called, True)
        payload_data = post.call_args[1]['data']
        self.assertIsInstance(payload_data, str)
        self.assertIn('bug bug', payload_data)

        try:
            json.loads(post.call_args[1]['data'])
        except:
            self.assertTrue(False)

    def test_scrub_webob_request_data(self):
        rollbar._initialized = False
        rollbar.init(_test_access_token, locals={'enabled': True}, dummy_key='asdf', handler='blocking', timeout=12345,
            scrub_fields=rollbar.SETTINGS['scrub_fields'] + ['token', 'secret', 'cookies', 'authorization'])

        import webob
        request = webob.Request.blank('/the/path?q=hello&password=hunter2',
                                      base_url='http://example.com',
                                      headers={
                                          'X-Real-Ip': '5.6.7.8',
                                          'Cookies': 'name=value; password=hash;',
                                          'Authorization': 'I am from NSA'
                                      },
                                      POST='foo=bar&confirm_password=hunter3&token=secret')

        unscrubbed = rollbar._build_webob_request_data(request)
        self.assertEqual(unscrubbed['url'], 'http://example.com/the/path?q=hello&password=hunter2')
        self.assertEqual(unscrubbed['user_ip'], '5.6.7.8')
        self.assertDictEqual(unscrubbed['GET'], {'q': 'hello', 'password': 'hunter2'})
        self.assertDictEqual(unscrubbed['POST'], {'foo': 'bar', 'confirm_password': 'hunter3', 'token': 'secret'})
        self.assertEqual('5.6.7.8', unscrubbed['headers']['X-Real-Ip'])
        self.assertEqual('name=value; password=hash;', unscrubbed['headers']['Cookies'])
        self.assertEqual('I am from NSA', unscrubbed['headers']['Authorization'])

        scrubbed = rollbar._transform(unscrubbed)
        self.assertRegex(scrubbed['url'], r'http://example.com/the/path\?(q=hello&password=-+)|(password=-+&q=hello)')

        self.assertEqual(scrubbed['GET']['q'], 'hello')
        self.assertRegex(scrubbed['GET']['password'], r'\*+')

        self.assertEqual(scrubbed['POST']['foo'], 'bar')
        self.assertRegex(scrubbed['POST']['confirm_password'], r'\*+')
        self.assertRegex(scrubbed['POST']['token'], r'\*+')

        self.assertEqual('5.6.7.8', scrubbed['headers']['X-Real-Ip'])

        self.assertRegex(scrubbed['headers']['Cookies'], r'\*+')
        self.assertRegex(scrubbed['headers']['Authorization'], r'\*+')


### Helpers

def step1():
    val1 = 1
    step2()


def step2():
    val2 = 2
    raise Exception()


def called_with(arg1):
    arg1 = 'changed'
    step1()


class MockResponse:
    def __init__(self, json_data, status_code):
        self.json_data = json_data
        self.status_code = status_code

    @property
    def content(self):
        return json.dumps(self.json_data)

    def json(self):
        return self.json_data


if __name__ == '__main__':
    unittest.main()<|MERGE_RESOLUTION|>--- conflicted
+++ resolved
@@ -788,11 +788,7 @@
         frames = payload['data']['body']['trace']['frames']
         called_with_frame = frames[1]
 
-<<<<<<< HEAD
         self.assertEqual('changed', called_with_frame['args']['arg1'])
-=======
-        self.assertEqual('changed', called_with_frame['args'][0])
->>>>>>> 61290db5
 
     @mock.patch('rollbar.send_payload')
     def test_unicode_exc_info(self, send_payload):
