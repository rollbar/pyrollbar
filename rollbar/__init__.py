"""
Plugin for Pyramid apps to submit errors to Rollbar
"""
from __future__ import absolute_import
from __future__ import unicode_literals

import copy
import functools
import inspect
import json
import logging
import os
import socket
import sys
import threading
import time
import traceback
import types
import uuid
import wsgiref.util

import requests
import six

from rollbar.lib import events, filters, dict_merge, parse_qs, text, transport, urljoin, iteritems

__version__ = '0.13.18'
__log_name__ = 'rollbar'
log = logging.getLogger(__log_name__)

try:
    # 2.x
    import Queue as queue
except ImportError:
    # 3.x
    import queue

# import request objects from various frameworks, if available
try:
    from webob import BaseRequest as WebobBaseRequest
except ImportError:
    WebobBaseRequest = None

try:
    from django.core.exceptions import ImproperlyConfigured
except ImportError:
    DjangoHttpRequest = None
    RestFrameworkRequest = None

else:
    try:
        from django.http import HttpRequest as DjangoHttpRequest
    except (ImportError, ImproperlyConfigured):
        DjangoHttpRequest = None

    try:
        from rest_framework.request import Request as RestFrameworkRequest
    except (ImportError, ImproperlyConfigured):
        RestFrameworkRequest = None

    del ImproperlyConfigured

try:
    from werkzeug.wrappers import Request as WerkzeugRequest
except (ImportError, SyntaxError):
    WerkzeugRequest = None

try:
    from werkzeug.local import LocalProxy as WerkzeugLocalProxy
except (ImportError, SyntaxError):
    WerkzeugLocalProxy = None

try:
    from tornado.httpserver import HTTPRequest as TornadoRequest
except ImportError:
    TornadoRequest = None

try:
    from bottle import BaseRequest as BottleRequest
except ImportError:
    BottleRequest = None

try:
    from sanic.request import Request as SanicRequest
except ImportError:
    SanicRequest = None

try:
    from google.appengine.api.urlfetch import fetch as AppEngineFetch
except ImportError:
    AppEngineFetch = None


def passthrough_decorator(func):
    def wrap(*args, **kwargs):
        return func(*args, **kwargs)
    return wrap


try:
    from tornado.gen import coroutine as tornado_coroutine
    from tornado.httpclient import AsyncHTTPClient as TornadoAsyncHTTPClient
except ImportError:
    tornado_coroutine = passthrough_decorator
    TornadoAsyncHTTPClient = None

try:
    import treq
    from twisted.internet.defer import inlineCallbacks
    # from twisted.internet.task import TaskStopped
    # from twisted.web._newclient import _WrapperException
    from twisted.python import log as twisted_log

    def twisted_log_observer(event):
        """
        Default uncaught error handler
        """
        try:
            if not event.get('isError') or 'failure' not in event:
                return

            err = event['failure']
            # Don't report Rollbar internal errors to ourselves
            if issubclass(err.type, ApiException):
                log.error('Rollbar internal error: %s', err.value)
            # XXX(ezarowny): could we possibly know it's a Twisted internal error here?
            # elif issubclass(err.type, _WrapperException):
            #     log.error('Rollbar internal error: %s', err.value)
            else:
                report_exc_info((err.type, err.value, err.getTracebackObject()))
        except:
            log.exception('Error while reporting to Rollbar')
except ImportError:
    inlineCallbacks = passthrough_decorator
    treq = None


def get_request():
    """
    Get the current request object. Implementation varies on
    library support. Modified below when we know which framework
    is being used.
    """

    # TODO(cory): add in a generic _get_locals_request() which
    # will iterate up through the call stack and look for a variable
    # that appears to be valid request object.
    for fn in (_get_bottle_request,
               _get_flask_request,
               _get_pyramid_request,
               _get_pylons_request):
        try:
            req = fn()
            if req is not None:
                return req
        except:
            pass

    return None


def _get_bottle_request():
    if BottleRequest is None:
        return None
    from bottle import request
    return request


def _get_flask_request():
    if WerkzeugRequest is None:
        return None
    from flask import request
    return request


def _get_pyramid_request():
    if WebobBaseRequest is None:
        return None
    from pyramid.threadlocal import get_current_request
    return get_current_request()


def _get_pylons_request():
    if WebobBaseRequest is None:
        return None
    from pylons import request
    return request


BASE_DATA_HOOK = None

agent_log = None

VERSION = __version__
DEFAULT_ENDPOINT = 'https://api.rollbar.com/api/1/'
DEFAULT_TIMEOUT = 3

DEFAULT_LOCALS_SIZES = {
    'maxlevel': 5,
    'maxdict': 10,
    'maxlist': 10,
    'maxtuple': 10,
    'maxset': 10,
    'maxfrozenset': 10,
    'maxdeque': 10,
    'maxarray': 10,
    'maxstring': 100,
    'maxlong': 40,
    'maxother': 100,
}

# configuration settings
# configure by calling init() or overriding directly
SETTINGS = {
    'access_token': None,
    'enabled': True,
    'environment': 'production',
    'exception_level_filters': [],
    'root': None,  # root path to your code
    'branch': None,  # git branch name
    'code_version': None,
    'handler': 'thread',  # 'blocking', 'thread', 'agent', 'tornado', 'gae' or 'twisted'
    'endpoint': DEFAULT_ENDPOINT,
    'timeout': DEFAULT_TIMEOUT,
    'agent.log_file': 'log.rollbar',
    'scrub_fields': [
        'pw',
        'passwd',
        'password',
        'secret',
        'confirm_password',
        'confirmPassword',
        'password_confirmation',
        'passwordConfirmation',
        'access_token',
        'accessToken',
        'auth',
        'authentication',
    ],
    'url_fields': ['url', 'link', 'href'],
    'notifier': {
        'name': 'pyrollbar',
        'version': VERSION
    },
    'allow_logging_basic_config': True,  # set to False to avoid a call to logging.basicConfig()
    'locals': {
        'enabled': True,
        'safe_repr': True,
        'scrub_varargs': True,
        'sizes': DEFAULT_LOCALS_SIZES,
        'whitelisted_types': []
    },
    'verify_https': True,
    'shortener_keys': [],
    'suppress_reinit_warning': False,
}

_CURRENT_LAMBDA_CONTEXT = None

# Set in init()
_transforms = []
_serialize_transform = None

_initialized = False

from rollbar.lib.transforms.scrub_redact import REDACT_REF

from rollbar.lib import transforms
from rollbar.lib.transforms.scrub import ScrubTransform
from rollbar.lib.transforms.scruburl import ScrubUrlTransform
from rollbar.lib.transforms.scrub_redact import ScrubRedactTransform
from rollbar.lib.transforms.serializable import SerializableTransform
from rollbar.lib.transforms.shortener import ShortenerTransform


## public api

def init(access_token, environment='production', **kw):
    """
    Saves configuration variables in this module's SETTINGS.

    access_token: project access token. Get this from the Rollbar UI:
                  - click "Settings" in the top nav
                  - click "Projects" in the left nav
                  - copy-paste the appropriate token.
    environment: environment name. Can be any string; suggestions: 'production', 'development',
                 'staging', 'yourname'
    **kw: provided keyword arguments will override keys in SETTINGS.
    """
    global SETTINGS, agent_log, _initialized, _transforms, _serialize_transform, _threads

    if _initialized:
        # NOTE: Temp solution to not being able to re-init.
        # New versions of pyrollbar will support re-initialization
        # via the (not-yet-implemented) configure() method.
        if not SETTINGS.get('suppress_reinit_warning'):
            log.warning('Rollbar already initialized. Ignoring re-init.')
        return

    SETTINGS['access_token'] = access_token
    SETTINGS['environment'] = environment

    # Merge the extra config settings into SETTINGS
    SETTINGS = dict_merge(SETTINGS, kw)

    if SETTINGS.get('allow_logging_basic_config'):
        logging.basicConfig()

    handler = SETTINGS.get('handler')
    if handler == 'agent':
        agent_log = _create_agent_log()
    elif handler == 'twisted' and treq:
        # Add Rollbar as a Twisted log handler which will report uncaught errors
        twisted_log.addObserver(twisted_log_observer)

    # We will perform these transforms in order:
    # 1. Serialize the payload to be all python built-in objects
    # 2. Scrub the payloads based on the key suffixes in SETTINGS['scrub_fields']
    # 3. Scrub URLs in the payload for keys that end with 'url'
    # 4. Optional - If local variable gathering is enabled, transform the
    #       trace frame values using the ShortReprTransform.
    _serialize_transform = SerializableTransform(safe_repr=SETTINGS['locals']['safe_repr'],
                                                 whitelist_types=SETTINGS['locals']['whitelisted_types'])
    _transforms = [
        ScrubRedactTransform(),
        _serialize_transform,
        ScrubTransform(suffixes=[(field,) for field in SETTINGS['scrub_fields']], redact_char='*'),
        ScrubUrlTransform(suffixes=[(field,) for field in SETTINGS['url_fields']], params_to_scrub=SETTINGS['scrub_fields'])
    ]

    # A list of key prefixes to apply our shortener transform to. The request
    # being included in the body key is old behavior and is being retained for
    # backwards compatibility.
    shortener_keys = [
        ('request', 'POST'),
        ('request', 'json'),
        ('body', 'request', 'POST'),
        ('body', 'request', 'json'),
    ]

    if SETTINGS['locals']['enabled']:
        shortener_keys.append(('body', 'trace', 'frames', '*', 'code'))
        shortener_keys.append(('body', 'trace', 'frames', '*', 'args', '*'))
        shortener_keys.append(('body', 'trace', 'frames', '*', 'kwargs', '*'))
        shortener_keys.append(('body', 'trace', 'frames', '*', 'locals', '*'))

    shortener_keys.extend(SETTINGS['shortener_keys'])

    shortener = ShortenerTransform(safe_repr=SETTINGS['locals']['safe_repr'],
                                   keys=shortener_keys,
                                   **SETTINGS['locals']['sizes'])
    _transforms.append(shortener)
    _threads = queue.Queue()
    events.reset()
    filters.add_builtin_filters(SETTINGS)

    _initialized = True


def lambda_function(f):
    """
    Decorator for making error handling on AWS Lambda easier
    """
    @functools.wraps(f)
    def wrapper(event, context):
        global _CURRENT_LAMBDA_CONTEXT
        _CURRENT_LAMBDA_CONTEXT = context
        try:
            result = f(event, context)
            return wait(lambda: result)
        except:
            cls, exc, trace = sys.exc_info()
            report_exc_info((cls, exc, trace.tb_next))
            wait()
            raise
    return wrapper


def report_exc_info(exc_info=None, request=None, extra_data=None, payload_data=None, level=None, **kw):
    """
    Reports an exception to Rollbar, using exc_info (from calling sys.exc_info())

    exc_info: optional, should be the result of calling sys.exc_info(). If omitted, sys.exc_info() will be called here.
    request: optional, a WebOb, Werkzeug-based or Sanic request object.
    extra_data: optional, will be included in the 'custom' section of the payload
    payload_data: optional, dict that will override values in the final payload
                  (e.g. 'level' or 'fingerprint')
    kw: provided for legacy purposes; unused.

    Example usage:

    rollbar.init(access_token='YOUR_PROJECT_ACCESS_TOKEN')
    try:
        do_something()
    except:
        rollbar.report_exc_info(sys.exc_info(), request, {'foo': 'bar'}, {'level': 'warning'})
    """
    if exc_info is None:
        exc_info = sys.exc_info()

    try:
        return _report_exc_info(exc_info, request, extra_data, payload_data, level=level)
    except Exception as e:
        log.exception("Exception while reporting exc_info to Rollbar. %r", e)


def report_message(message, level='error', request=None, extra_data=None, payload_data=None):
    """
    Reports an arbitrary string message to Rollbar.

    message: the string body of the message
    level: level to report at. One of: 'critical', 'error', 'warning', 'info', 'debug'
    request: the request object for the context of the message
    extra_data: dictionary of params to include with the message. 'body' is reserved.
    payload_data: param names to pass in the 'data' level of the payload; overrides defaults.
    """
    try:
        return _report_message(message, level, request, extra_data, payload_data)
    except Exception as e:
        log.exception("Exception while reporting message to Rollbar. %r", e)


def send_payload(payload, access_token):
    """
    Sends a payload object, (the result of calling _build_payload() + _serialize_payload()).
    Uses the configured handler from SETTINGS['handler']

    Available handlers:
    - 'blocking': calls _send_payload() (which makes an HTTP request) immediately, blocks on it
    - 'thread': starts a single-use thread that will call _send_payload(). returns immediately.
    - 'agent': writes to a log file to be processed by rollbar-agent
    - 'tornado': calls _send_payload_tornado() (which makes an async HTTP request using tornado's AsyncHTTPClient)
    - 'gae': calls _send_payload_appengine() (which makes a blocking call to Google App Engine)
    - 'twisted': calls _send_payload_twisted() (which makes an async HTTP reqeust using Twisted and Treq)
    """
    payload = events.on_payload(payload)
    if payload is False:
        return

    payload_str = _serialize_payload(payload)

    handler = SETTINGS.get('handler')
    if handler == 'blocking':
        _send_payload(payload_str, access_token)
    elif handler == 'agent':
        agent_log.error(payload_str)
    elif handler == 'tornado':
        if TornadoAsyncHTTPClient is None:
            log.error('Unable to find tornado')
            return
        _send_payload_tornado(payload_str, access_token)
    elif handler == 'gae':
        if AppEngineFetch is None:
            log.error('Unable to find AppEngine URLFetch module')
            return
        _send_payload_appengine(payload_str, access_token)
    elif handler == 'twisted':
        if treq is None:
            log.error('treq and twisted are required for the twisted handler')
            return
        _send_payload_twisted(payload_str, access_token)
    else:
        # default to 'thread'
        thread = threading.Thread(target=_send_payload, args=(payload_str, access_token))
        _threads.put(thread)
        thread.start()


def search_items(title, return_fields=None, access_token=None, endpoint=None, **search_fields):
    """
    Searches a project for items that match the input criteria.

    title: all or part of the item's title to search for.
    return_fields: the fields that should be returned for each item.
            e.g. ['id', 'project_id', 'status'] will return a dict containing
                 only those fields for each item.
    access_token: a project access token. If this is not provided,
                  the one provided to init() will be used instead.
    search_fields: additional fields to include in the search.
            currently supported: status, level, environment
    """
    if not title:
        return []

    if return_fields is not None:
        return_fields = ','.join(return_fields)

    return _get_api('search/',
                    title=title,
                    fields=return_fields,
                    access_token=access_token,
                    endpoint=endpoint,
                    **search_fields)


def wait(f=None):
    _threads.join()
    if f is not None:
        return f()


class ApiException(Exception):
    """
    This exception will be raised if there was a problem decoding the
    response from an API call.
    """
    pass


class ApiError(ApiException):
    """
    This exception will be raised if the API response contains an 'err'
    field, denoting there was a problem fulfilling the api request.
    """
    pass


class Result(object):
    """
    This class encapsulates the response from an API call.
    Usage:

        result = search_items(title='foo', fields=['id'])
        print result.data
    """

    def __init__(self, access_token, path, params, data):
        self.access_token = access_token
        self.path = path
        self.params = params
        self.data = data

    def __str__(self):
        return str(self.data)


class PagedResult(Result):
    """
    This class wraps the response from an API call that responded with
    a page of results.
    Usage:

        result = search_items(title='foo', fields=['id'])
        print 'First page: %d, data: %s' % (result.page, result.data)
        result = result.next_page()
        print 'Second page: %d, data: %s' % (result.page, result.data)
    """
    def __init__(self, access_token, path, page_num, params, data, endpoint=None):
        super(PagedResult, self).__init__(access_token, path, params, data)
        self.page = page_num
        self.endpoint = endpoint

    def next_page(self):
        params = copy.copy(self.params)
        params['page'] = self.page + 1
        return _get_api(self.path, endpoint=self.endpoint, **params)

    def prev_page(self):
        if self.page <= 1:
            return self
        params = copy.copy(self.params)
        params['page'] = self.page - 1
        return _get_api(self.path, endpoint=self.endpoint, **params)


## internal functions


def _resolve_exception_class(idx, filter):
    cls, level = filter
    if isinstance(cls, six.string_types):
        # Lazily resolve class name
        parts = cls.split('.')
        module = '.'.join(parts[:-1])
        if module in sys.modules and hasattr(sys.modules[module], parts[-1]):
            cls = getattr(sys.modules[module], parts[-1])
            SETTINGS['exception_level_filters'][idx] = (cls, level)
        else:
            cls = None
    return cls, level


def _filtered_level(exception):
    for i, filter in enumerate(SETTINGS['exception_level_filters']):
        cls, level = _resolve_exception_class(i, filter)
        if cls and isinstance(exception, cls):
            return level

    return None


def _is_ignored(exception):
    return _filtered_level(exception) == 'ignored'


def _create_agent_log():
    """
    Creates .rollbar log file for use with rollbar-agent
    """
    log_file = SETTINGS['agent.log_file']
    if not log_file.endswith('.rollbar'):
        log.error("Provided agent log file does not end with .rollbar, which it must. "
                  "Using default instead.")
        log_file = DEFAULTS['agent.log_file']

    retval = logging.getLogger('rollbar_agent')
    handler = logging.FileHandler(log_file, 'a', 'utf-8')
    formatter = logging.Formatter('%(message)s')
    handler.setFormatter(formatter)
    retval.addHandler(handler)
    retval.setLevel(logging.WARNING)
    return retval


def _report_exc_info(exc_info, request, extra_data, payload_data, level=None):
    """
    Called by report_exc_info() wrapper
    """

    if not _check_config():
        return

    filtered_level = _filtered_level(exc_info[1])
    if level is None:
        level = filtered_level

    filtered_exc_info = events.on_exception_info(exc_info,
                                                 request=request,
                                                 extra_data=extra_data,
                                                 payload_data=payload_data,
                                                 level=level)

    if filtered_exc_info is False:
        return

    cls, exc, trace = filtered_exc_info

    data = _build_base_data(request)
    if level is not None:
        data['level'] = level

    # walk the trace chain to collect cause and context exceptions
    trace_chain = _walk_trace_chain(cls, exc, trace)

    extra_trace_data = None
    if len(trace_chain) > 1:
        data['body'] = {
            'trace_chain': trace_chain
        }
        if payload_data and ('body' in payload_data) and ('trace' in payload_data['body']):
            extra_trace_data = payload_data['body']['trace']
            del payload_data['body']['trace']
    else:
        data['body'] = {
            'trace': trace_chain[0]
        }

    if extra_data:
        extra_data = extra_data
        if not isinstance(extra_data, dict):
            extra_data = {'value': extra_data}
        if extra_trace_data:
            extra_data = dict_merge(extra_data, extra_trace_data)
        data['custom'] = extra_data
    if extra_trace_data and not extra_data:
        data['custom'] = extra_trace_data

    _add_request_data(data, request)
    _add_person_data(data, request)
    _add_lambda_context_data(data)
    data['server'] = _build_server_data()

    if payload_data:
        data = dict_merge(data, payload_data)

    payload = _build_payload(data)
    send_payload(payload, data.get('access_token'))

    return data['uuid']


def _walk_trace_chain(cls, exc, trace):
    trace_chain = [_trace_data(cls, exc, trace)]

    while True:
        exc = getattr(exc, '__cause__', None) or getattr(exc, '__context__', None)
        if not exc:
            break
        trace_chain.append(_trace_data(type(exc), exc, getattr(exc, '__traceback__', None)))

    return trace_chain


def _trace_data(cls, exc, trace):
    # exception info
    # most recent call last
    raw_frames = traceback.extract_tb(trace)
    frames = [{'filename': f[0], 'lineno': f[1], 'method': f[2], 'code': f[3]} for f in raw_frames]

    trace_data = {
        'frames': frames,
        'exception': {
            'class': getattr(cls, '__name__', cls.__class__.__name__),
            'message': text(exc),
        }
    }

    _add_locals_data(trace_data, (cls, exc, trace))

    return trace_data


def _report_message(message, level, request, extra_data, payload_data):
    """
    Called by report_message() wrapper
    """
    if not _check_config():
        return

    filtered_message = events.on_message(message,
                                         request=request,
                                         extra_data=extra_data,
                                         payload_data=payload_data,
                                         level=level)

    if filtered_message is False:
        return

    data = _build_base_data(request, level=level)

    # message
    data['body'] = {
        'message': {
            'body': filtered_message
        }
    }

    if extra_data:
        extra_data = extra_data
        data['body']['message'].update(extra_data)

    _add_request_data(data, request)
    _add_person_data(data, request)
    _add_lambda_context_data(data)
    data['server'] = _build_server_data()

    if payload_data:
        data = dict_merge(data, payload_data)

    payload = _build_payload(data)
    send_payload(payload, data.get('access_token'))

    return data['uuid']


def _check_config():
    if not SETTINGS.get('enabled'):
        log.info("pyrollbar: Not reporting because rollbar is disabled.")
        return False

    # skip access token check for the agent handler
    if SETTINGS.get('handler') == 'agent':
        return True

    # make sure we have an access_token
    if not SETTINGS.get('access_token'):
        log.warning("pyrollbar: No access_token provided. Please configure by calling rollbar.init() with your access token.")
        return False

    return True


def _build_base_data(request, level='error'):
    data = {
        'timestamp': int(time.time()),
        'environment': SETTINGS['environment'],
        'level': level,
        'language': 'python %s' % '.'.join(str(x) for x in sys.version_info[:3]),
        'notifier': SETTINGS['notifier'],
        'uuid': text(uuid.uuid4()),
    }

    if SETTINGS.get('code_version'):
        data['code_version'] = SETTINGS['code_version']

    if BASE_DATA_HOOK:
        BASE_DATA_HOOK(request, data)

    return data


def _add_person_data(data, request):
    try:
        person_data = _build_person_data(request)
    except Exception as e:
        log.exception("Exception while building person data for Rollbar payload: %r", e)
    else:
        if person_data:
            data['person'] = person_data


def _build_person_data(request):
    """
    Returns a dictionary describing the logged-in user using data from `request.

    Try request.rollbar_person first, then 'user', then 'user_id'
    """
    if hasattr(request, 'rollbar_person'):
        rollbar_person_prop = request.rollbar_person
        try:
            person = rollbar_person_prop()
        except TypeError:
            person = rollbar_person_prop

        if person and isinstance(person, dict):
            return person
        else:
            return None

    if hasattr(request, 'user'):
        user_prop = request.user
        try:
            user = user_prop()
        except TypeError:
            user = user_prop

        if not user:
            return None
        elif isinstance(user, dict):
            return user
        else:
            retval = {}
            if getattr(user, 'id', None):
                retval['id'] = text(user.id)
            elif getattr(user, 'user_id', None):
                retval['id'] = text(user.user_id)

            # id is required, so only include username/email if we have an id
            if retval.get('id'):
                retval.update({
                    'username': getattr(user, 'username', None),
                    'email': getattr(user, 'email', None)
                })
            return retval

    if hasattr(request, 'user_id'):
        user_id_prop = request.user_id
        try:
            user_id = user_id_prop()
        except TypeError:
            user_id = user_id_prop

        if not user_id:
            return None
        return {'id': text(user_id)}


def _get_func_from_frame(frame):
    func_name = inspect.getframeinfo(frame).function
    caller = frame.f_back
    if caller:
        func = caller.f_locals.get(func_name,
                                   caller.f_globals.get(func_name))
    else:
        func = None

    return func


def _flatten_nested_lists(l):
    ret = []
    for x in l:
        if isinstance(x, list):
            ret.extend(_flatten_nested_lists(x))
        else:
            ret.append(x)
    return ret


def _add_locals_data(trace_data, exc_info):
    if not SETTINGS['locals']['enabled']:
        return

    frames = trace_data['frames']

    cur_tb = exc_info[2]
    frame_num = 0
    num_frames = len(frames)
    while cur_tb:
        cur_frame = frames[frame_num]
        tb_frame = cur_tb.tb_frame
        cur_tb = cur_tb.tb_next

        if not isinstance(tb_frame, types.FrameType):
            # this can happen if the traceback or frame is wrapped in some way,
            # for example by `ExceptionInfo` in
            # https://github.com/celery/billiard/blob/master/billiard/einfo.py
            log.warning('Traceback frame not a types.FrameType. Ignoring.')
            frame_num += 1
            continue

        # Create placeholders for argspec/varargspec/keywordspec/locals
        argspec = None
        varargspec = None
        keywordspec = None
        _locals = {}

        try:
            arginfo = inspect.getargvalues(tb_frame)

            # Optionally fill in locals for this frame
            if arginfo.locals and _check_add_locals(cur_frame, frame_num, num_frames):
                # Get all of the named args
                #
                # args can be a nested list of args in the case where there
                # are anonymous tuple args provided.
                # e.g. in Python 2 you can:
                #   def func((x, (a, b), z)):
                #       return x + a + b + z
                #
                #   func((1, (1, 2), 3))
                argspec = _flatten_nested_lists(arginfo.args)

                if arginfo.varargs is not None:
                    varargspec = arginfo.varargs
                    if SETTINGS['locals']['scrub_varargs']:
                        temp_varargs = list(arginfo.locals[varargspec])
                        for i, arg in enumerate(temp_varargs):
                            temp_varargs[i] = REDACT_REF

                        arginfo.locals[varargspec] = tuple(temp_varargs)

                if arginfo.keywords is not None:
                    keywordspec = arginfo.keywords

                _locals.update(arginfo.locals.items())

        except Exception:
            log.exception('Error while extracting arguments from frame. Ignoring.')

        # Finally, serialize each arg/kwarg/local separately so that we only report
        # CircularReferences for each variable, instead of for the entire payload
        # as would be the case if we serialized that payload in one-shot.
        if argspec:
            cur_frame['argspec'] = argspec
        if varargspec:
            cur_frame['varargspec'] = varargspec
        if keywordspec:
            cur_frame['keywordspec'] = keywordspec
        if _locals:
            cur_frame['locals'] = dict((k, _serialize_frame_data(v)) for k, v in iteritems(_locals))

        frame_num += 1


def _serialize_frame_data(data):
    for transform in (ScrubRedactTransform(), _serialize_transform):
        data = transforms.transform(data, transform)

    return data


def _add_lambda_context_data(data):
    """
    Attempts to add information from the lambda context if it exists
    """
    global _CURRENT_LAMBDA_CONTEXT
    context = _CURRENT_LAMBDA_CONTEXT
    if context is None:
        return
    try:
        lambda_data = {
            'lambda': {
                'remaining_time_in_millis': context.get_remaining_time_in_millis(),
                'function_name': context.function_name,
                'function_version': context.function_version,
                'arn': context.invoked_function_arn,
                'request_id': context.aws_request_id,
            }
        }
        if 'custom' in data:
            data['custom'] = dict_merge(data['custom'], lambda_data)
        else:
            data['custom'] = lambda_data
    except Exception as e:
        log.exception("Exception while adding lambda context data: %r", e)
    finally:
        _CURRENT_LAMBDA_CONTEXT = None


def _add_request_data(data, request):
    """
    Attempts to build request data; if successful, sets the 'request' key on `data`.
    """
    try:
        request_data = _build_request_data(request)
    except Exception as e:
        log.exception("Exception while building request_data for Rollbar payload: %r", e)
    else:
        if request_data:
            data['request'] = request_data


def _check_add_locals(frame, frame_num, total_frames):
    """
    Returns True if we should record local variables for the given frame.
    """
    # Include the last frames locals
    # Include any frame locals that came from a file in the project's root
    return any(((frame_num == total_frames - 1),
                ('root' in SETTINGS and (frame.get('filename') or '').lower().startswith((SETTINGS['root'] or '').lower()))))


def _build_request_data(request):
    """
    Returns a dictionary containing data from the request.
    Can handle webob or werkzeug-based request objects.
    """

    # webob (pyramid)
    if WebobBaseRequest and isinstance(request, WebobBaseRequest):
        return _build_webob_request_data(request)

    # django
    if DjangoHttpRequest and isinstance(request, DjangoHttpRequest):
        return _build_django_request_data(request)

    # django rest framework
    if RestFrameworkRequest and isinstance(request, RestFrameworkRequest):
        return _build_django_request_data(request)

    # werkzeug (flask)
    if WerkzeugRequest and isinstance(request, WerkzeugRequest):
        return _build_werkzeug_request_data(request)

    if WerkzeugLocalProxy and isinstance(request, WerkzeugLocalProxy):
        try:
            actual_request = request._get_current_object()
        except RuntimeError:
            return None
        return _build_werkzeug_request_data(actual_request)

    # tornado
    if TornadoRequest and isinstance(request, TornadoRequest):
        return _build_tornado_request_data(request)

    # bottle
    if BottleRequest and isinstance(request, BottleRequest):
        return _build_bottle_request_data(request)

    # Sanic
    if SanicRequest and isinstance(request, SanicRequest):
        return _build_sanic_request_data(request)

    # Plain wsgi (should be last)
    if isinstance(request, dict) and 'wsgi.version' in request:
        return _build_wsgi_request_data(request)

    return None


def _build_webob_request_data(request):
    request_data = {
        'url': request.url,
        'GET': dict(request.GET),
        'user_ip': _extract_user_ip(request),
        'headers': dict(request.headers),
        'method': request.method,
    }

    try:
        if request.json:
            request_data['json'] = request.json
    except:
        pass

    # pyramid matchdict
    if getattr(request, 'matchdict', None):
        request_data['params'] = request.matchdict

    # workaround for webob bug when the request body contains binary data but has a text
    # content-type
    try:
        request_data['POST'] = dict(request.POST)
    except UnicodeDecodeError:
        request_data['body'] = request.body

    return request_data


def _extract_wsgi_headers(items):
    headers = {}
    for k, v in items:
        if k.startswith('HTTP_'):
            header_name = '-'.join(k[len('HTTP_'):].replace('_', ' ').title().split(' '))
            headers[header_name] = v
    return headers


def _build_django_request_data(request):
    request_data = {
        'url': request.build_absolute_uri(),
        'method': request.method,
        'GET': dict(request.GET),
        'POST': dict(request.POST),
        'user_ip': _wsgi_extract_user_ip(request.environ),
    }

    request_data['headers'] = _extract_wsgi_headers(request.environ.items())

    return request_data


def _build_werkzeug_request_data(request):
    request_data = {
        'url': request.url,
        'GET': dict(request.args),
        'POST': dict(request.form),
        'user_ip': _extract_user_ip(request),
        'headers': dict(request.headers),
        'method': request.method,
        'files_keys': request.files.keys(),
    }

    try:
        if request.json:
            request_data['body'] = request.json
    except Exception:
        pass

    return request_data


def _build_tornado_request_data(request):
    request_data = {
        'url': request.full_url(),
        'user_ip': request.remote_ip,
        'headers': dict(request.headers),
        'method': request.method,
        'files_keys': request.files.keys(),
        'start_time': getattr(request, '_start_time', None),
    }
    request_data[request.method] = request.arguments

    return request_data


def _build_bottle_request_data(request):
    request_data = {
        'url': request.url,
        'user_ip': request.remote_addr,
        'headers': dict(request.headers),
        'method': request.method,
        'GET': dict(request.query)
    }

    if request.json:
        try:
            request_data['body'] = request.body.getvalue()
        except:
            pass
    else:
        request_data['POST'] = dict(request.forms)

    return request_data


def _build_sanic_request_data(request):
    request_data = {
        'url': request.url,
        'user_ip': request.remote_addr,
        'headers': request.headers,
        'method': request.method,
        'GET': dict(request.args)
    }

    if request.json:
        try:
            request_data['body'] = request.json
        except:
            pass
    else:
        request_data['POST'] = request.form

    return request_data


def _build_wsgi_request_data(request):
    request_data = {
        'url': wsgiref.util.request_uri(request),
        'user_ip': _wsgi_extract_user_ip(request),
        'method': request.get('REQUEST_METHOD'),
    }
    if 'QUERY_STRING' in request:
        request_data['GET'] = parse_qs(request['QUERY_STRING'], keep_blank_values=True)
        # Collapse single item arrays
        request_data['GET'] = dict((k, v[0] if len(v) == 1 else v) for k, v in request_data['GET'].items())

    request_data['headers'] = _extract_wsgi_headers(request.items())

    try:
        length = int(request.get('CONTENT_LENGTH', 0))
    except ValueError:
        length = 0
    input = request.get('wsgi.input')
    if length and input and hasattr(input, 'seek') and hasattr(input, 'tell'):
        pos = input.tell()
        input.seek(0, 0)
        request_data['body'] = input.read(length)
        input.seek(pos, 0)

    return request_data


def _build_server_data():
    """
    Returns a dictionary containing information about the server environment.
    """
    # server environment
    server_data = {
        'host': socket.gethostname(),
        'pid': os.getpid()
    }

    # argv does not always exist in embedded python environments
    argv = getattr(sys, 'argv', None)
    if argv:
        server_data['argv'] = argv

    for key in ['branch', 'root']:
        if SETTINGS.get(key):
            server_data[key] = SETTINGS[key]

    return server_data


def _transform(obj, key=None):
    for transform in _transforms:
        obj = transforms.transform(obj, transform, key=key)

    return obj


def _build_payload(data):
    """
    Returns the full payload as a string.
    """

    for k, v in iteritems(data):
        data[k] = _transform(v, key=(k,))

    payload = {
        'access_token': SETTINGS['access_token'],
        'data': data
    }

    return payload


def _serialize_payload(payload):
    return json.dumps(payload)


def _send_payload(payload_str, access_token):
    try:
        _post_api('item/', payload_str, access_token=access_token)
    except Exception as e:
        log.exception('Exception while posting item %r', e)
    try:
        _threads.get_nowait()
        _threads.task_done()
    except queue.Empty:
        pass


def _send_payload_appengine(payload_str, access_token):
    try:
        _post_api_appengine('item/', payload_str, access_token=access_token)
    except Exception as e:
        log.exception('Exception while posting item %r', e)


def _post_api_appengine(path, payload_str, access_token=None):
    headers = {'Content-Type': 'application/json'}

    if access_token is not None:
        headers['X-Rollbar-Access-Token'] = access_token

    url = urljoin(SETTINGS['endpoint'], path)
    resp = AppEngineFetch(url,
                          method="POST",
                          payload=payload_str,
                          headers=headers,
                          allow_truncated=False,
                          deadline=SETTINGS.get('timeout', DEFAULT_TIMEOUT),
                          validate_certificate=SETTINGS.get('verify_https', True))

    return _parse_response(path, SETTINGS['access_token'], payload_str, resp)


def _post_api(path, payload_str, access_token=None):
    headers = {'Content-Type': 'application/json'}

    if access_token is not None:
        headers['X-Rollbar-Access-Token'] = access_token

    url = urljoin(SETTINGS['endpoint'], path)
    resp = transport.post(url,
                         data=payload_str,
                         headers=headers,
                         timeout=SETTINGS.get('timeout', DEFAULT_TIMEOUT),
                         verify=SETTINGS.get('verify_https', True))

    return _parse_response(path, SETTINGS['access_token'], payload_str, resp)


def _get_api(path, access_token=None, endpoint=None, **params):
    access_token = access_token or SETTINGS['access_token']
    url = urljoin(endpoint or SETTINGS['endpoint'], path)
    params['access_token'] = access_token
    resp = transport.get(url, params=params, verify=SETTINGS.get('verify_https', True))
    return _parse_response(path, access_token, params, resp, endpoint=endpoint)


def _send_payload_tornado(payload_str, access_token):
    try:
        _post_api_tornado('item/', payload_str, access_token=access_token)
    except Exception as e:
        log.exception('Exception while posting item %r', e)


@tornado_coroutine
def _post_api_tornado(path, payload_str, access_token=None):
    headers = {'Content-Type': 'application/json'}

    if access_token is not None:
        headers['X-Rollbar-Access-Token'] = access_token

    url = urljoin(SETTINGS['endpoint'], path)

    resp = yield TornadoAsyncHTTPClient().fetch(url,
                                                body=payload_str,
                                                method='POST',
                                                connect_timeout=SETTINGS.get('timeout', DEFAULT_TIMEOUT),
                                                request_timeout=SETTINGS.get('timeout', DEFAULT_TIMEOUT))

    r = requests.Response()
    r._content = resp.body
    r.status_code = resp.code
    r.headers.update(resp.headers)

    _parse_response(path, SETTINGS['access_token'], payload_str, r)


def _send_payload_twisted(payload_str, access_token):
    try:
        _post_api_twisted('item/', payload_str, access_token=access_token)
    except Exception as e:
        log.exception('Exception while posting item %r', e)


<<<<<<< HEAD
@inlineCallbacks
def _post_api_twisted(path, payload, access_token=None):
    import datetime
    # def handle_twisted_error(failure):
    #     print 'failure: {}'.format(failure)
    #     return False
=======
def _post_api_twisted(path, payload_str, access_token=None):
    def post_data_cb(data, resp):
        resp._content = data
        _parse_response(path, SETTINGS['access_token'], payload_str, resp)

    def post_cb(resp):
        r = requests.Response()
        r.status_code = resp.code
        r.headers.update(resp.headers.getAllRawHeaders())
        return treq.content(resp).addCallback(post_data_cb, r)
>>>>>>> e1a31844

    headers = {'Content-Type': ['application/json']}
    if access_token is not None:
        headers['X-Rollbar-Access-Token'] = [access_token]

    url = urljoin(SETTINGS['endpoint'], path)
<<<<<<< HEAD

    # resp = yield treq.post(url, payload, headers=headers,
    #                        timeout=SETTINGS.get('timeout', DEFAULT_TIMEOUT))
    # text = yield treq.content(resp)
    #
    # r = requests.Response()
    # r._content = text
    # r.status_code = resp.code
    # r.headers.update(resp.headers.getAllRawHeaders())
    #
    # _parse_response(path, SETTINGS['access_token'], payload, r)

    try:
        resp = yield treq.post(url, payload, headers=headers,
                               timeout=SETTINGS.get('timeout', DEFAULT_TIMEOUT))
        text = yield treq.content(resp)
    except Exception as e:
        # An exception that escapes here will be caught by Deferred
        # and sent into Twisted's logging system.  This will again
        # invoke the observer that called this function, starting an
        # infinite recursion.  Catch all exceptions to prevent this,
        # including exceptions in the logging system itself.

        # XXX(ezarowny): the removal and addition of the log observer here isn't
        # having the effect of stopping the loop as I expected
        twisted_log.removeObserver(twisted_log_observer)

        try:
            now = datetime.datetime.utcnow().isoformat()
            # log.exception('{} Failed to post to rollbar'.format(now))
            twisted_log.err(e, '{} - Failed to post to rollbar'.format(now))
        except:
            print '>>>>>>> heyo'

        twisted_log.addObserver(twisted_log_observer)
    else:
        r = requests.Response()
        r._content = text
        r.status_code = resp.code
        r.headers.update(resp.headers.getAllRawHeaders())

        _parse_response(path, SETTINGS['access_token'], payload, r)
=======
    d = treq.post(url, payload_str, headers=headers,
                  timeout=SETTINGS.get('timeout', DEFAULT_TIMEOUT))
    d.addCallback(post_cb)
>>>>>>> e1a31844


def _send_failsafe(message, uuid, host):
    body_message = ('Failsafe from pyrollbar: {0}. Original payload may be found '
                    'in your server logs by searching for the UUID.').format(message)

    data = {
        'level': 'error',
        'environment': SETTINGS['environment'],
        'body': {
            'message': {
                'body': body_message
            }
        },
        'notifier': SETTINGS['notifier'],
        'custom': {
            'orig_uuid': uuid,
            'orig_host': host
        },
        'failsafe': True,
        'internal': True,
    }

    payload = _build_payload(data)

    try:
        send_payload(payload, SETTINGS['access_token'])
    except Exception:
        log.exception('Rollbar: Error sending failsafe.')


def _parse_response(path, access_token, params, resp, endpoint=None):
    if isinstance(resp, requests.Response):
        try:
            data = resp.text
        except Exception:
            data = resp.content
            log.error('resp.text is undefined, resp.content is %r', resp.content)
    else:
        data = resp.content

    if resp.status_code == 429:
        log.warning("Rollbar: over rate limit, data was dropped. Payload was: %r", params)
        return
    elif resp.status_code == 502:
        log.exception('Rollbar api returned a 502')
        return
    elif resp.status_code == 413:
        uuid = None
        host = None

        try:
            payload = json.loads(params)
            uuid = payload['data']['uuid']
            host = payload['data']['server']['host']
            log.error("Rollbar: request entity too large for UUID %r\n. Payload:\n%r", uuid, payload)
        except (TypeError, ValueError):
            log.exception('Unable to decode JSON for failsafe.')
        except KeyError:
            log.exception('Unable to find payload parameters for failsafe.')

        _send_failsafe('payload too large', uuid, host)
    elif resp.status_code != 200:
        log.warning("Got unexpected status code from Rollbar api: %s\nResponse:\n%s",
                    resp.status_code, data)

    try:
        json_data = json.loads(data)
    except (TypeError, ValueError):
        log.exception('Could not decode Rollbar api response:\n%s', data)
        raise ApiException('Request to %s returned invalid JSON response', path)
    else:
        if json_data.get('err'):
            raise ApiError(json_data.get('message') or 'Unknown error')

        result = json_data.get('result', {})

        if 'page' in result:
            return PagedResult(access_token, path, result['page'], params, result, endpoint=endpoint)
        else:
            return Result(access_token, path, params, result)


def _extract_user_ip(request):
    # some common things passed by load balancers... will need more of these.
    real_ip = request.headers.get('X-Real-Ip')
    if real_ip:
        return real_ip
    forwarded_for = request.headers.get('X-Forwarded-For')
    if forwarded_for:
        return forwarded_for
    return request.remote_addr


def _wsgi_extract_user_ip(environ):
    forwarded_for = environ.get('HTTP_X_FORWARDED_FOR')
    if forwarded_for:
        return forwarded_for
    real_ip = environ.get('HTTP_X_REAL_IP')
    if real_ip:
        return real_ip
    return environ['REMOTE_ADDR']<|MERGE_RESOLUTION|>--- conflicted
+++ resolved
@@ -1359,32 +1359,18 @@
         log.exception('Exception while posting item %r', e)
 
 
-<<<<<<< HEAD
 @inlineCallbacks
-def _post_api_twisted(path, payload, access_token=None):
+def _post_api_twisted(path, payload_str, access_token=None):
     import datetime
     # def handle_twisted_error(failure):
     #     print 'failure: {}'.format(failure)
     #     return False
-=======
-def _post_api_twisted(path, payload_str, access_token=None):
-    def post_data_cb(data, resp):
-        resp._content = data
-        _parse_response(path, SETTINGS['access_token'], payload_str, resp)
-
-    def post_cb(resp):
-        r = requests.Response()
-        r.status_code = resp.code
-        r.headers.update(resp.headers.getAllRawHeaders())
-        return treq.content(resp).addCallback(post_data_cb, r)
->>>>>>> e1a31844
 
     headers = {'Content-Type': ['application/json']}
     if access_token is not None:
         headers['X-Rollbar-Access-Token'] = [access_token]
 
     url = urljoin(SETTINGS['endpoint'], path)
-<<<<<<< HEAD
 
     # resp = yield treq.post(url, payload, headers=headers,
     #                        timeout=SETTINGS.get('timeout', DEFAULT_TIMEOUT))
@@ -1398,7 +1384,7 @@
     # _parse_response(path, SETTINGS['access_token'], payload, r)
 
     try:
-        resp = yield treq.post(url, payload, headers=headers,
+        resp = yield treq.post(url, payload_str, headers=headers,
                                timeout=SETTINGS.get('timeout', DEFAULT_TIMEOUT))
         text = yield treq.content(resp)
     except Exception as e:
@@ -1426,12 +1412,7 @@
         r.status_code = resp.code
         r.headers.update(resp.headers.getAllRawHeaders())
 
-        _parse_response(path, SETTINGS['access_token'], payload, r)
-=======
-    d = treq.post(url, payload_str, headers=headers,
-                  timeout=SETTINGS.get('timeout', DEFAULT_TIMEOUT))
-    d.addCallback(post_cb)
->>>>>>> e1a31844
+        _parse_response(path, SETTINGS['access_token'], payload_str, r)
 
 
 def _send_failsafe(message, uuid, host):
