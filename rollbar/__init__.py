--- conflicted
+++ resolved
@@ -1,14 +1,10 @@
 """
 Plugin for Pyramid apps to submit errors to Rollbar
 """
-<<<<<<< HEAD
 from __future__ import absolute_import
 from __future__ import unicode_literals
 
 __version__ = '0.11.0-beta.1'
-=======
-__version__ = '0.10.1'
->>>>>>> 68c90a8a
 
 import copy
 import inspect
