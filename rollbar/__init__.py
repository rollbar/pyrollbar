--- conflicted
+++ resolved
@@ -1,7 +1,7 @@
 """
 Plugin for Pyramid apps to submit errors to Rollbar
 """
-__version__ = '0.8.4'
+__version__ = '0.9.2'
 
 import copy
 import inspect
@@ -139,11 +139,7 @@
 
 agent_log = None
 
-<<<<<<< HEAD
-VERSION = '0.9.1'
-=======
 VERSION = __version__
->>>>>>> 1d5e4474
 DEFAULT_ENDPOINT = 'https://api.rollbar.com/api/1/'
 DEFAULT_TIMEOUT = 3
 
@@ -1010,16 +1006,12 @@
     payload = ErrorIgnoringJSONEncoder().encode(payload)
 
     url = urlparse.urljoin(SETTINGS['endpoint'], path)
-<<<<<<< HEAD
-
-    resp = requests.post(url, data=payload, headers=headers, timeout=SETTINGS.get('timeout', DEFAULT_TIMEOUT))
-=======
     resp = requests.post(url,
                          data=payload,
                          headers=headers,
                          timeout=SETTINGS.get('timeout', DEFAULT_TIMEOUT),
                          verify=SETTINGS.get('verify_https', True))
->>>>>>> 1d5e4474
+
     return _parse_response(path, SETTINGS['access_token'], payload, resp)
 
 
