--- conflicted
+++ resolved
@@ -867,11 +867,7 @@
             # Fill in all of the named args
             for named_arg in named_args:
                 if named_arg in local_vars:
-<<<<<<< HEAD
                     args[named_arg] = local_vars[named_arg]
-=======
-                    args.append(local_vars[named_arg])
->>>>>>> 61290db5
 
             # Add any varargs
             if arginfo.varargs is not None:
