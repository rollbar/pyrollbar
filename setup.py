import re
import os.path
from setuptools import setup, find_packages

HERE = os.path.abspath(os.path.dirname(__file__))

README_PATH = os.path.join(HERE, 'README.md')
try:
    with open(README_PATH) as fd:
        README = fd.read()
except IOError:
    README = ''

INIT_PATH = os.path.join(HERE, 'rollbar/__init__.py')
with open(INIT_PATH) as fd:
    INIT_DATA = fd.read()
    VERSION = re.search(r"^__version__ = ['\"]([^'\"]+)['\"]", INIT_DATA, re.MULTILINE).group(1)

setup(
    name='rollbar',
    packages=find_packages(),
<<<<<<< HEAD
    version='0.9.1',
=======
    version=VERSION,
>>>>>>> 1d5e4474
    entry_points= {
        'paste.filter_app_factory': [
            'pyramid=rollbar.contrib.pyramid:create_rollbar_middleware'
        ],
        'console_scripts': ['rollbar=rollbar.cli:main']
    },
    description='Logs exceptions and other data to Rollbar. Provides a generic interface, as well as a Django middleware and a Pyramid tween.',
    long_description=README,
    author='Rollbar, Inc.',
    author_email='support@rollbar.com',
    test_suite='rollbar.test',
    url='http://github.com/rollbar/pyrollbar',
    classifiers=[
        "Programming Language :: Python",
        "License :: OSI Approved :: MIT License",
        "Operating System :: OS Independent",
        "Development Status :: 4 - Beta",
        "Environment :: Web Environment",
        "Framework :: Django",
        "Framework :: Pyramid",
        "Intended Audience :: Developers",
        "Topic :: Internet :: WWW/HTTP",
        "Topic :: Software Development",
        "Topic :: Software Development :: Bug Tracking",
        "Topic :: Software Development :: Testing",
        "Topic :: Software Development :: Quality Assurance",
        ],
    install_requires=[
        'requests',
        ],
    tests_require=[
        'mock',
        'webob',
        ],
    )
<|MERGE_RESOLUTION|>--- conflicted
+++ resolved
@@ -19,11 +19,7 @@
 setup(
     name='rollbar',
     packages=find_packages(),
-<<<<<<< HEAD
-    version='0.9.1',
-=======
     version=VERSION,
->>>>>>> 1d5e4474
     entry_points= {
         'paste.filter_app_factory': [
             'pyramid=rollbar.contrib.pyramid:create_rollbar_middleware'
