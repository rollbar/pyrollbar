# Change Log

**0.7.5**
- Initial support for sending args and kwargs for traceback frames.
<<<<<<< HEAD
=======
- Optimization to send the access token in a header.
>>>>>>> 3de1acae

**0.7.4**
- Level kwarg added to `rollbar.report_exc_info()` ([#22](https://github.com/rollbar/pyrollbar/pull/22))

**0.7.3**
- Added in an optional `endpoint` parameter to `search_items()`.

**0.7.2**
- Fix for scrubbing werkzeug json bodies ([#20](https://github.com/rollbar/pyrollbar/pull/20))

**0.7.1**
- Support scrubbing for werkzeug json bodies ([#19](https://github.com/rollbar/pyrollbar/pull/19))

**0.7.0**
- Python 3 support
- Now support extracting data from Django REST framework requests
- New `enabled` configuration setting

**0.6.2**
- Fixed json request data formatting for reports in Bottle requests
- Now send json request data for Django and Pyramid apps
- Set framework and request context properly for all reports in Flask and Bottle apps

**0.6.1**
- Added Django, Pyramid, Flask and Bottle support for default contexts.

**0.6.0**
- `report_message()` now returns the UUID of the reported occurrence.

**0.5.14**
- Fix bug with non-JSON post data in Flask
- Add slightly better integration with Flask. See [rollbar-flask-example](https://github.com/rollbar/rollbar-flask-example) for example usage.

**0.5.13**
- Collect JSON post data in Flask when mimetype is `application/json`

**0.5.12**
- Add sys.argv to server data

**0.5.11**
- Don't report bottle.BaseResponse exceptions in the bottle plugin

**0.5.10**
- Added `code_version` configuration setting
- Added support for bottle request objects

**0.5.9**
- Added a command line interface for reporting messages to Rollbar

**0.5.8**
- Added `allow_logging_basic_config` config flag for compatability with Flask. If using Flask, set to False.

**0.5.7**
- Added `exception_level_filters` configuration setting to customize the level that specific exceptions are reported as.

**0.5.6**
- First argument to `rollbar.report_exc_info()` is now optional. You can now call it with no arguments from within an `except` block, and it will behave is if you had called like `rollbar.report_exc_info(sys.exc_info())`

**0.5.5**
- Support for ignoring exceptions by setting `exc._rollbar_ignore = True`. Such exceptions reported through rollbar.report_exc_info() -- which is used under the hood in the Django and Pyramid middlewares -- will be ignored instead of reported.

**0.5.4**
- Django: catch exceptions when patching the debugview, for better support for django 1.3.

**0.5.3**
- Fixed bug when reporting messages without a request object

**0.5.2**
- Fixed bug where django debug page can get patched twice

**0.5.1**
- Catching possible malformed API responses

**0.5.0**
- Rename to rollbar

**0.4.1**
- report_exc_info() now takes two additional named args: `extra_data` and `payload_data`, like report_message().
- on 429 response (over rate limit), log a warning but don't parse and print an exception.

**0.3.2**
- Added new default scrub fields

**0.3.1**
- Fixed pypi package

**0.3.0**
- Merge django-ratchet and pyramid_ratchet into pyratchet
- Add ability to write to a ratchet-agent log file

**0.2.0**
- Add "person" support

**0.1.14**
- Added payload_data arg to report_message()

**0.1.13**
- Added extra_data arg to report_message()

**0.1.12**
- Use custom JSON encoder to skip objects that can't be encoded.
- Bump default timeout from 1 to 3 seconds.

**0.1.11**
- Sensitive params now scrubbed out of POST. Param name list is customizable via the `scrub_fields` config option.

**0.1.10**
- Add support for Tornado request objects (`tornado.httpserver.HTTPRequest`)

**0.1.9**
- Fix support for Pyramid request objects

**0.1.8**
- Add support for Django request objects
<|MERGE_RESOLUTION|>--- conflicted
+++ resolved
@@ -2,10 +2,7 @@
 
 **0.7.5**
 - Initial support for sending args and kwargs for traceback frames.
-<<<<<<< HEAD
-=======
 - Optimization to send the access token in a header.
->>>>>>> 3de1acae
 
 **0.7.4**
 - Level kwarg added to `rollbar.report_exc_info()` ([#22](https://github.com/rollbar/pyrollbar/pull/22))
